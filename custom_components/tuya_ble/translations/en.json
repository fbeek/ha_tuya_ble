{
<<<<<<< HEAD
    "config": {
        "abort": {
            "no_unconfigured_devices": "No unconfigured devices found."
=======
  "config": {
    "abort": {
      "no_unconfigured_devices": "No unconfigured devices found."
    },
    "error": {
      "device_not_registered": "Device is not registered in Tuya cloud",
      "invalid_auth": "Invalid authentication",
      "login_error": "Login error ({code}): {msg}"
    },
    "flow_title": "{name}",
    "step": {
      "device": {
        "data": {
          "address": "Tuya BLE device"
>>>>>>> cf07952a
        },
        "error": {
            "device_not_registered": "Device is not registered in Tuya cloud",
            "invalid_auth": "Invalid authentication",
            "login_error": "Login error ({code}): {msg}"
        },
        "flow_title": "{name}",
        "step": {
            "device": {
                "data": {
                    "address": "Tuya BLE device"
                },
                "description": "Select Tuya BLE device to setup. Device must be registered in the cloud using the mobile application. It's better to unbind the device from Tuya Bluetooth gateway, if any."
            },
            "login": {
                "data": {
                    "access_id": "Tuya IoT Access ID",
                    "access_secret": "Tuya IoT Access Secret",
                    "country_code": "Country",
                    "password": "Password",
                    "username": "Account"
                },
                "description": "Tuya BLE requires obtaining encryption key from Tuya cloud. Almost all devices only need to access the cloud once during setup.\n\nRefer to documentation of Tuya integration to retrive the cloud credentials https://www.home-assistant.io/integrations/tuya/\n\nEnter your Tuya credentials."
            }
        }
    },
    "entity": {
        "button": {
            "push": {
                "name": "Push"
            }
        },
        "number": {
            "brightness": {
                "name": "Brightness"
            },
            "carbon_dioxide_alarm_level": {
                "name": "Alarm level"
            },
            "down_position": {
                "name": "Down position"
            },
            "hold_time": {
                "name": "Hold time"
            },
            "reporting_period": {
                "name": "Reporting period"
            },
            "up_position": {
                "name": "Up position"
            }
        },
        "select": {
            "fingerbot_mode": {
                "name": "Mode",
                "state": {
                    "push": "Push",
                    "switch": "Switch"
                }
            },
            "temperature_unit": {
                "name": "Temperature unit"
            }
        },
        "sensor": {
            "battery": {
                "name": "Battery"
            },
            "battery_charging": {
                "name": "Battery charging",
                "state": {
                    "charged": "Charged",
                    "charging": "Charging",
                    "not_charging": "Not charging"
                }
            },
            "battery_state": {
                "name": "Battery state",
                "state": {
                    "high": "High",
                    "low": "Low",
                    "normal": "Normal"
                }
            },
            "carbon_dioxide": {
                "name": "Carbon dioxide"
            },
            "carbon_dioxide_alarm": {
                "name": "Carbon dioxide level",
                "state": {
                    "alarm": "Alarm",
                    "normal": "Normal"
                }
            },
            "humidity": {
                "name": "Humidity"
            },
            "moisture": {
                "name": "Moisture"
            },
            "signal_strength": {
                "name": "Signal strength"
            },
            "temperature": {
                "name": "Temperature"
            }
        },
        "switch": {
            "carbon_dioxide_alarm_switch": {
                "name": "Alarm enabled"
            },
            "carbon_dioxide_severely_exceed_alarm": {
                "name": "Severely exceed alarm"
            },
            "low_battery_alarm": {
                "name": "Low battery alarm"
            },
            "manual_control": {
                "name": "Manual control"
            },
            "reverse_positions": {
                "name": "Reverse positions"
            },
            "switch": {
                "name": "Switch"
            }
        }
    },
<<<<<<< HEAD
    "options": {
        "error": {
            "device_not_registered": "Device is not registered in Tuya cloud",
            "invalid_auth": "Invalid authentication",
            "login_error": "Login error ({code}): {msg}"
=======
    "switch": {
      "carbon_dioxide_alarm_switch": {
        "name": "Alarm enabled"
      },
      "carbon_dioxide_severely_exceed_alarm": {
        "name": "Severely exceed alarm"
      },
      "low_battery_alarm": {
        "name": "Low battery alarm"
      },
      "manual_control": {
        "name": "Manual control"
      },
      "reverse_positions": {
        "name": "Reverse positions"
      },
      "switch": {
        "name": "Switch"
      }
    }
  },
  "options": {
    "error": {
      "device_not_registered": "Device is not registered in Tuya cloud",
      "invalid_auth": "Invalid authentication",
      "login_error": "Login error ({code}): {msg}"
    },
    "step": {
      "login": {
        "data": {
          "access_id": "Tuya IoT Access ID",
          "access_secret": "Tuya IoT Access Secret",
          "country_code": "Country",
          "password": "Password",
          "username": "Account"
>>>>>>> cf07952a
        },
        "step": {
            "login": {
                "data": {
                    "access_id": "Tuya IoT Access ID",
                    "access_secret": "Tuya IoT Access Secret",
                    "country_code": "Country",
                    "password": "Password",
                    "username": "Account"
                },
                "description": "Refer to documentation of Tuya integration to retrive the cloud credentials https://www.home-assistant.io/integrations/tuya/\n\nEnter your Tuya credentials."
            }
        }
    }
}<|MERGE_RESOLUTION|>--- conflicted
+++ resolved
@@ -1,9 +1,4 @@
 {
-<<<<<<< HEAD
-    "config": {
-        "abort": {
-            "no_unconfigured_devices": "No unconfigured devices found."
-=======
   "config": {
     "abort": {
       "no_unconfigured_devices": "No unconfigured devices found."
@@ -18,142 +13,102 @@
       "device": {
         "data": {
           "address": "Tuya BLE device"
->>>>>>> cf07952a
         },
-        "error": {
-            "device_not_registered": "Device is not registered in Tuya cloud",
-            "invalid_auth": "Invalid authentication",
-            "login_error": "Login error ({code}): {msg}"
+        "description": "Select Tuya BLE device to setup. Device must be registered in the cloud using the mobile application. It's better to unbind the device from Tuya Bluetooth gateway, if any."
+      },
+      "login": {
+        "data": {
+          "access_id": "Tuya IoT Access ID",
+          "access_secret": "Tuya IoT Access Secret",
+          "country_code": "Country",
+          "password": "Password",
+          "username": "Account"
         },
-        "flow_title": "{name}",
-        "step": {
-            "device": {
-                "data": {
-                    "address": "Tuya BLE device"
-                },
-                "description": "Select Tuya BLE device to setup. Device must be registered in the cloud using the mobile application. It's better to unbind the device from Tuya Bluetooth gateway, if any."
-            },
-            "login": {
-                "data": {
-                    "access_id": "Tuya IoT Access ID",
-                    "access_secret": "Tuya IoT Access Secret",
-                    "country_code": "Country",
-                    "password": "Password",
-                    "username": "Account"
-                },
-                "description": "Tuya BLE requires obtaining encryption key from Tuya cloud. Almost all devices only need to access the cloud once during setup.\n\nRefer to documentation of Tuya integration to retrive the cloud credentials https://www.home-assistant.io/integrations/tuya/\n\nEnter your Tuya credentials."
-            }
+        "description": "Tuya BLE requires obtaining encryption key from Tuya cloud. Almost all devices only need to access the cloud once during setup.\n\nRefer to documentation of Tuya integration to retrive the cloud credentials https://www.home-assistant.io/integrations/tuya/\n\nEnter your Tuya credentials."
+      }
+    }
+  },
+  "entity": {
+    "button": {
+      "push": {
+        "name": "Push"
+      }
+    },
+    "number": {
+      "brightness": {
+        "name": "Brightness"
+      },
+      "carbon_dioxide_alarm_level": {
+        "name": "Alarm level"
+      },
+      "down_position": {
+        "name": "Down position"
+      },
+      "hold_time": {
+        "name": "Hold time"
+      },
+      "reporting_period": {
+        "name": "Reporting period"
+      },
+      "up_position": {
+        "name": "Up position"
+      }
+    },
+    "select": {
+      "fingerbot_mode": {
+        "name": "Mode",
+        "state": {
+          "push": "Push",
+          "switch": "Switch"
         }
+      },
+      "temperature_unit": {
+        "name": "Temperature unit"
+      }
     },
-    "entity": {
-        "button": {
-            "push": {
-                "name": "Push"
-            }
-        },
-        "number": {
-            "brightness": {
-                "name": "Brightness"
-            },
-            "carbon_dioxide_alarm_level": {
-                "name": "Alarm level"
-            },
-            "down_position": {
-                "name": "Down position"
-            },
-            "hold_time": {
-                "name": "Hold time"
-            },
-            "reporting_period": {
-                "name": "Reporting period"
-            },
-            "up_position": {
-                "name": "Up position"
-            }
-        },
-        "select": {
-            "fingerbot_mode": {
-                "name": "Mode",
-                "state": {
-                    "push": "Push",
-                    "switch": "Switch"
-                }
-            },
-            "temperature_unit": {
-                "name": "Temperature unit"
-            }
-        },
-        "sensor": {
-            "battery": {
-                "name": "Battery"
-            },
-            "battery_charging": {
-                "name": "Battery charging",
-                "state": {
-                    "charged": "Charged",
-                    "charging": "Charging",
-                    "not_charging": "Not charging"
-                }
-            },
-            "battery_state": {
-                "name": "Battery state",
-                "state": {
-                    "high": "High",
-                    "low": "Low",
-                    "normal": "Normal"
-                }
-            },
-            "carbon_dioxide": {
-                "name": "Carbon dioxide"
-            },
-            "carbon_dioxide_alarm": {
-                "name": "Carbon dioxide level",
-                "state": {
-                    "alarm": "Alarm",
-                    "normal": "Normal"
-                }
-            },
-            "humidity": {
-                "name": "Humidity"
-            },
-            "moisture": {
-                "name": "Moisture"
-            },
-            "signal_strength": {
-                "name": "Signal strength"
-            },
-            "temperature": {
-                "name": "Temperature"
-            }
-        },
-        "switch": {
-            "carbon_dioxide_alarm_switch": {
-                "name": "Alarm enabled"
-            },
-            "carbon_dioxide_severely_exceed_alarm": {
-                "name": "Severely exceed alarm"
-            },
-            "low_battery_alarm": {
-                "name": "Low battery alarm"
-            },
-            "manual_control": {
-                "name": "Manual control"
-            },
-            "reverse_positions": {
-                "name": "Reverse positions"
-            },
-            "switch": {
-                "name": "Switch"
-            }
+    "sensor": {
+      "battery": {
+        "name": "Battery"
+      },
+      "battery_charging": {
+        "name": "Battery charging",
+        "state": {
+          "charged": "Charged",
+          "charging": "Charging",
+          "not_charging": "Not charging"
         }
+      },
+      "battery_state": {
+        "name": "Battery state",
+        "state": {
+          "high": "High",
+          "low": "Low",
+          "normal": "Normal"
+        }
+      },
+      "carbon_dioxide": {
+        "name": "Carbon dioxide"
+      },
+      "carbon_dioxide_alarm": {
+        "name": "Carbon dioxide level",
+        "state": {
+          "alarm": "Alarm",
+          "normal": "Normal"
+        }
+      },
+      "humidity": {
+        "name": "Humidity"
+      },
+      "moisture": {
+        "name": "Moisture"
+      },
+      "signal_strength": {
+        "name": "Signal strength"
+      },
+      "temperature": {
+        "name": "Temperature"
+      }
     },
-<<<<<<< HEAD
-    "options": {
-        "error": {
-            "device_not_registered": "Device is not registered in Tuya cloud",
-            "invalid_auth": "Invalid authentication",
-            "login_error": "Login error ({code}): {msg}"
-=======
     "switch": {
       "carbon_dioxide_alarm_switch": {
         "name": "Alarm enabled"
@@ -189,19 +144,9 @@
           "country_code": "Country",
           "password": "Password",
           "username": "Account"
->>>>>>> cf07952a
         },
-        "step": {
-            "login": {
-                "data": {
-                    "access_id": "Tuya IoT Access ID",
-                    "access_secret": "Tuya IoT Access Secret",
-                    "country_code": "Country",
-                    "password": "Password",
-                    "username": "Account"
-                },
-                "description": "Refer to documentation of Tuya integration to retrive the cloud credentials https://www.home-assistant.io/integrations/tuya/\n\nEnter your Tuya credentials."
-            }
-        }
+        "description": "Refer to documentation of Tuya integration to retrive the cloud credentials https://www.home-assistant.io/integrations/tuya/\n\nEnter your Tuya credentials."
+      }
     }
+  }
 }