"""The Tuya BLE integration."""
from __future__ import annotations
from dataclasses import dataclass, field
import logging
from typing import Callable
from homeassistant.components.sensor import (
    SensorDeviceClass,
    SensorEntity,
    SensorEntityDescription,
    SensorStateClass,
)
from homeassistant.config_entries import ConfigEntry
from homeassistant.const import (
    CONCENTRATION_PARTS_PER_MILLION,
    PERCENTAGE,
    SIGNAL_STRENGTH_DECIBELS_MILLIWATT,
    UnitOfTemperature,
    UnitOfTime,
    UnitOfVolume,
)
from homeassistant.core import HomeAssistant, callback
from homeassistant.helpers.entity import EntityCategory
from homeassistant.helpers.entity_platform import AddEntitiesCallback
from homeassistant.helpers.update_coordinator import DataUpdateCoordinator
from .const import (
    BATTERY_STATE_HIGH,
    BATTERY_STATE_LOW,
    BATTERY_STATE_NORMAL,
    BATTERY_CHARGED,
    BATTERY_CHARGING,
    BATTERY_NOT_CHARGING,
    CO2_LEVEL_ALARM,
    CO2_LEVEL_NORMAL,
    DOMAIN,
)
from .devices import TuyaBLEData, TuyaBLEEntity, TuyaBLEProductInfo
from .tuya_ble import TuyaBLEDataPointType, TuyaBLEDevice
_LOGGER = logging.getLogger(__name__)
SIGNAL_STRENGTH_DP_ID = -1
TuyaBLESensorIsAvailable = Callable[["TuyaBLESensor", TuyaBLEProductInfo], bool] | None
@dataclass
class TuyaBLESensorMapping:
    dp_id: int
    description: SensorEntityDescription
    force_add: bool = True
    dp_type: TuyaBLEDataPointType | None = None
    getter: Callable[[TuyaBLESensor], None] | None = None
    coefficient: float = 1.0
    icons: list[str] | None = None
    is_available: TuyaBLESensorIsAvailable = None
@dataclass
class TuyaBLEBatteryMapping(TuyaBLESensorMapping):
    description: SensorEntityDescription = field(
        default_factory=lambda: SensorEntityDescription(
            key="battery",
            device_class=SensorDeviceClass.BATTERY,
            native_unit_of_measurement=PERCENTAGE,
            entity_category=EntityCategory.DIAGNOSTIC,
            state_class=SensorStateClass.MEASUREMENT,
        )
    )
@dataclass
class TuyaBLETemperatureMapping(TuyaBLESensorMapping):
    description: SensorEntityDescription = field(
        default_factory=lambda: SensorEntityDescription(
            key="temperature",
            device_class=SensorDeviceClass.TEMPERATURE,
            native_unit_of_measurement=UnitOfTemperature.CELSIUS,
            state_class=SensorStateClass.MEASUREMENT,
        )
    )
def is_co2_alarm_enabled(self: TuyaBLESensor, product: TuyaBLEProductInfo) -> bool:
    result: bool = True
    datapoint = self._device.datapoints[13]
    if datapoint:
        result = bool(datapoint.value)
    return result
def battery_enum_getter(self: TuyaBLESensor) -> None:
    datapoint = self._device.datapoints[104]
    if datapoint:
        self._attr_native_value = datapoint.value * 20.0
@dataclass
class TuyaBLECategorySensorMapping:
    products: dict[str, list[TuyaBLESensorMapping]] | None = None
    mapping: list[TuyaBLESensorMapping] | None = None
mapping: dict[str, TuyaBLECategorySensorMapping] = {
    "sfkzq": TuyaBLECategorySensorMapping(
        products={
            "nxquc5lb":  # Smart Water Valve
            [
                TuyaBLESensorMapping(
                    dp_id=7,
                    description=SensorEntityDescription(
                        key="battery_percentage",
                        device_class=SensorDeviceClass.BATTERY,
                        native_unit_of_measurement=PERCENTAGE,
                        entity_category=EntityCategory.DIAGNOSTIC,
                        state_class=SensorStateClass.MEASUREMENT,
                    ),
                ),   
            ]
        }
    ),
    "co2bj": TuyaBLECategorySensorMapping(
        products={
            "59s19z5m": [  # CO2 Detector
                TuyaBLESensorMapping(
                    dp_id=1,
                    description=SensorEntityDescription(
                        key="carbon_dioxide_alarm",
                        icon="mdi:molecule-co2",
                        device_class=SensorDeviceClass.ENUM,
                        options=[
                            CO2_LEVEL_ALARM,
                            CO2_LEVEL_NORMAL,
                        ],
                    ),
                    is_available=is_co2_alarm_enabled,
                ),
                TuyaBLESensorMapping(
                    dp_id=2,
                    description=SensorEntityDescription(
                        key="carbon_dioxide",
                        device_class=SensorDeviceClass.CO2,
                        native_unit_of_measurement=CONCENTRATION_PARTS_PER_MILLION,
                        state_class=SensorStateClass.MEASUREMENT,
                    ),
                ),
                TuyaBLEBatteryMapping(dp_id=15),
                TuyaBLETemperatureMapping(dp_id=18),
                TuyaBLESensorMapping(
                    dp_id=19,
                    description=SensorEntityDescription(
                        key="humidity",
                        device_class=SensorDeviceClass.HUMIDITY,
                        native_unit_of_measurement=PERCENTAGE,
                        state_class=SensorStateClass.MEASUREMENT,
                    ),
                ),
            ]
        }
    ),
    "ms": TuyaBLECategorySensorMapping(
        products={
            **dict.fromkeys(
                ["ludzroix", "isk2p555", "gumrixyt", "uamrw6h3"], # Smart Lock
                [
                    TuyaBLESensorMapping(
                        dp_id=21,
                        description=SensorEntityDescription(
                            key="alarm_lock",
                            device_class=SensorDeviceClass.ENUM,
                            options=[
                                "wrong_finger",
                                "wrong_password",
                                "wrong_card",
                                "wrong_face",
                                "tongue_bad",
                                "too_hot",
                                "unclosed_time",
                                "tongue_not_out",
                                "pry",
                                "key_in",
                                "low_battery",
                                "power_off",
                                "shock"                                
                            ],
                        ),
                    ),
                    TuyaBLEBatteryMapping(dp_id=8),
                ],
            ),
        }
    ),
    "szjqr": TuyaBLECategorySensorMapping(
        products={
            **dict.fromkeys(
                ["3yqdo5yt", "xhf790if", "okkyfgfs"],  # CubeTouch 1s and II
                [
                    TuyaBLESensorMapping(
                        dp_id=7,
                        description=SensorEntityDescription(
                            key="battery_charging",
                            device_class=SensorDeviceClass.ENUM,
                            entity_category=EntityCategory.DIAGNOSTIC,
                            options=[
                                BATTERY_NOT_CHARGING,
                                BATTERY_CHARGING,
                                BATTERY_CHARGED,
                            ],
                        ),
                        icons=[
                            "mdi:battery",
                            "mdi:power-plug-battery",
                            "mdi:battery-check",
                        ],
                    ),
                    TuyaBLEBatteryMapping(dp_id=8),
                ],
            ),
            **dict.fromkeys(
                [
                    "blliqpsj",
                    "ndvkgsrm",
                    "yiihr7zh",
                    "neq16kgd"
                ],  # Fingerbot Plus
                [
                    TuyaBLEBatteryMapping(dp_id=12),
                ],
            ),
            **dict.fromkeys(
                [
                    "ltak7e1p",
                    "y6kttvd6",
                    "yrnk7mnn",
                    "nvr2rocq",
                    "bnt7wajf",
                    "rvdceqjh",
                    "5xhbk964",
                ],  # Fingerbot
                [
                    TuyaBLEBatteryMapping(dp_id=12),
                ],
            ),
        },
    ),
    "kg": TuyaBLECategorySensorMapping(
        products={
            **dict.fromkeys(
                [
                    "mknd4lci",
                    "riecov42"
                ],  # Fingerbot Plus
                [
                    TuyaBLEBatteryMapping(dp_id=105),
                ],
            ),
        },
    ),
    "wsdcg": TuyaBLECategorySensorMapping(
        products={
            "ojzlzzsw": [  # Soil moisture sensor
                TuyaBLETemperatureMapping(
                    dp_id=1,
                    coefficient=10.0,
                ),
                TuyaBLESensorMapping(
                    dp_id=2,
                    description=SensorEntityDescription(
                        key="moisture",
                        device_class=SensorDeviceClass.MOISTURE,
                        native_unit_of_measurement=PERCENTAGE,
                        state_class=SensorStateClass.MEASUREMENT,
                    ),
                ),
                TuyaBLESensorMapping(
                    dp_id=3,
                    description=SensorEntityDescription(
                        key="battery_state",
                        icon="mdi:battery",
                        device_class=SensorDeviceClass.ENUM,
                        entity_category=EntityCategory.DIAGNOSTIC,
                        options=[
                            BATTERY_STATE_LOW,
                            BATTERY_STATE_NORMAL,
                            BATTERY_STATE_HIGH,
                        ],
                    ),
                    icons=[
                        "mdi:battery-alert",
                        "mdi:battery-50",
                        "mdi:battery-check",
                    ],
                ),
                TuyaBLEBatteryMapping(dp_id=4),
            ],
            "tv6peegl": [  # Soil moisture sensor
                TuyaBLETemperatureMapping(
                    dp_id=101,
                ),
                TuyaBLESensorMapping(
                    dp_id=102,
                    description=SensorEntityDescription(
                        key="moisture",
                        device_class=SensorDeviceClass.MOISTURE,
                        native_unit_of_measurement=PERCENTAGE,
                        state_class=SensorStateClass.MEASUREMENT,
                    ),
                ),
            ],
        },
    ),
    "zwjcy": TuyaBLECategorySensorMapping(
        products={
            "gvygg3m8": [  # Smartlife Plant Sensor SGS01
                TuyaBLETemperatureMapping(
                    dp_id=5,
                    coefficient=10.0,
                    description=SensorEntityDescription(
                        key="temp_current",
                        device_class=SensorDeviceClass.TEMPERATURE,
                        native_unit_of_measurement=UnitOfTemperature.CELSIUS,
                        state_class=SensorStateClass.MEASUREMENT,
                    ),
                ),
                TuyaBLESensorMapping(
                    dp_id=3,
                    description=SensorEntityDescription(
                        key="humidity",
                        device_class=SensorDeviceClass.HUMIDITY,
                        native_unit_of_measurement=PERCENTAGE,
                        state_class=SensorStateClass.MEASUREMENT,
                    ),
                ),
                TuyaBLESensorMapping(
                    dp_id=14,
                    description=SensorEntityDescription(
                        key="battery_state",
                        icon="mdi:battery",
                        device_class=SensorDeviceClass.ENUM,
                        entity_category=EntityCategory.DIAGNOSTIC,
                        options=[
                            BATTERY_STATE_LOW,
                            BATTERY_STATE_NORMAL,
                            BATTERY_STATE_HIGH,
                        ],
                    ),
                    icons=[
                        "mdi:battery-alert",
                        "mdi:battery-50",
                        "mdi:battery-check",
                    ],
                ),
                TuyaBLEBatteryMapping(
                    dp_id=15,
                    description=SensorEntityDescription(
                        key="battery_percentage",
                        device_class=SensorDeviceClass.BATTERY,
                        native_unit_of_measurement=PERCENTAGE,
                        entity_category=EntityCategory.DIAGNOSTIC,
                        state_class=SensorStateClass.MEASUREMENT,
                    ),

                ),
            ],
        },
    ),
    "zwjcy": TuyaBLECategorySensorMapping(
        products={
            "gvygg3m8": [  # Smartlife Plant Sensor SGS01
                TuyaBLETemperatureMapping(
                    dp_id=5,
                    coefficient=10.0,
                    description=SensorEntityDescription(
                        key="temp_current",
                        device_class=SensorDeviceClass.TEMPERATURE,
                        native_unit_of_measurement=UnitOfTemperature.CELSIUS,
                        state_class=SensorStateClass.MEASUREMENT,
                    ),
                ),
                TuyaBLESensorMapping(
                    dp_id=3,
                    description=SensorEntityDescription(
                        key="moisture",
                        device_class=SensorDeviceClass.MOISTURE,
                        native_unit_of_measurement=PERCENTAGE,
                        state_class=SensorStateClass.MEASUREMENT,
                    ),
                ),
                TuyaBLESensorMapping(
                    dp_id=14,
                    description=SensorEntityDescription(
                        key="battery_state",
                        icon="mdi:battery",
                        device_class=SensorDeviceClass.ENUM,
                        entity_category=EntityCategory.DIAGNOSTIC,
                        options=[
                            BATTERY_STATE_LOW,
                            BATTERY_STATE_NORMAL,
                            BATTERY_STATE_HIGH,
                        ],
                    ),
                    icons=[
                        "mdi:battery-alert",
                        "mdi:battery-50",
                        "mdi:battery-check",
                    ],
                ),
                TuyaBLEBatteryMapping(
                    dp_id=15,
                    description=SensorEntityDescription(
                        key="battery_percentage",
                        device_class=SensorDeviceClass.BATTERY,
                        native_unit_of_measurement=PERCENTAGE,
                        entity_category=EntityCategory.DIAGNOSTIC,
                        state_class=SensorStateClass.MEASUREMENT,
                    ),

                ),
            ],
        },
    ),
    "znhsb": TuyaBLECategorySensorMapping(
        products={
            "cdlandip":  # Smart water bottle
            [
                TuyaBLETemperatureMapping(
                    dp_id=101,
                ),
                TuyaBLESensorMapping(
                    dp_id=102,
                    description=SensorEntityDescription(
                        key="water_intake",
                        device_class=SensorDeviceClass.WATER,
                        native_unit_of_measurement=UnitOfVolume.MILLILITERS,
                        state_class=SensorStateClass.MEASUREMENT,
                    ),
                ),
                TuyaBLESensorMapping(
                    dp_id=104,
                    description=SensorEntityDescription(
                        key="battery",
                        device_class=SensorDeviceClass.BATTERY,
                        native_unit_of_measurement=PERCENTAGE,
                        entity_category=EntityCategory.DIAGNOSTIC,
                        state_class=SensorStateClass.MEASUREMENT,
                    ),
                    getter=battery_enum_getter,
                ),
            ],
        },
    ),
    "ggq": TuyaBLECategorySensorMapping(
        products={
            "6pahkcau": [  # Irrigation computer PARKSIDE PPB A1
                TuyaBLEBatteryMapping(dp_id=11),
                TuyaBLESensorMapping(
                    dp_id=6,
                    description=SensorEntityDescription(
                        key="time_left",
                        device_class=SensorDeviceClass.DURATION,
                        native_unit_of_measurement=UnitOfTime.MINUTES,
                        state_class=SensorStateClass.MEASUREMENT,
                    ),
                ),
            ],
<<<<<<< HEAD
            "hfgdqhho": [  # Irrigation computer - SGW02
                TuyaBLEBatteryMapping(dp_id=11),
                TuyaBLESensorMapping(
                    dp_id=111,
                    description=SensorEntityDescription(
                        key="use_time_z1",
                        device_class=SensorDeviceClass.DURATION,
                        native_unit_of_measurement=UnitOfTime.SECONDS,
                        state_class=SensorStateClass.MEASUREMENT,
                    ),
                ),
                TuyaBLESensorMapping(
                    dp_id=110,
                    description=SensorEntityDescription(
                        key="use_time_z2",
                        device_class=SensorDeviceClass.DURATION,
                        native_unit_of_measurement=UnitOfTime.SECONDS,
                        state_class=SensorStateClass.MEASUREMENT,
                    ),
                ),
=======
            "hfgdqhho": [  # Irrigation computer SGW08
                TuyaBLEBatteryMapping(dp_id=11),
>>>>>>> f7456300
            ],
        },
    ),
}
def rssi_getter(sensor: TuyaBLESensor) -> None:
    sensor._attr_native_value = sensor._device.rssi
rssi_mapping = TuyaBLESensorMapping(
    dp_id=SIGNAL_STRENGTH_DP_ID,
    description=SensorEntityDescription(
        key="signal_strength",
        device_class=SensorDeviceClass.SIGNAL_STRENGTH,
        native_unit_of_measurement=SIGNAL_STRENGTH_DECIBELS_MILLIWATT,
        state_class=SensorStateClass.MEASUREMENT,
        entity_category=EntityCategory.DIAGNOSTIC,
        entity_registry_enabled_default=False,
    ),
    getter=rssi_getter,
)
def get_mapping_by_device(device: TuyaBLEDevice) -> list[TuyaBLESensorMapping]:
    category = mapping.get(device.category)
    if category is not None and category.products is not None:
        product_mapping = category.products.get(device.product_id)
        if product_mapping is not None:
            return product_mapping
        if category.mapping is not None:
            return category.mapping
        else:
            return []
    else:
        return []
class TuyaBLESensor(TuyaBLEEntity, SensorEntity):
    """Representation of a Tuya BLE sensor."""
    def __init__(
        self,
        hass: HomeAssistant,
        coordinator: DataUpdateCoordinator,
        device: TuyaBLEDevice,
        product: TuyaBLEProductInfo,
        mapping: TuyaBLESensorMapping,
    ) -> None:
        super().__init__(hass, coordinator, device, product, mapping.description)
        self._mapping = mapping
    @callback
    def _handle_coordinator_update(self) -> None:
        """Handle updated data from the coordinator."""
        if self._mapping.getter is not None:
            self._mapping.getter(self)
        else:
            datapoint = self._device.datapoints[self._mapping.dp_id]
            if datapoint:
                if datapoint.type == TuyaBLEDataPointType.DT_ENUM:
                    if self.entity_description.options is not None:
                        if datapoint.value >= 0 and datapoint.value < len(
                            self.entity_description.options
                        ):
                            self._attr_native_value = self.entity_description.options[
                                datapoint.value
                            ]
                        else:
                            self._attr_native_value = datapoint.value
                    if self._mapping.icons is not None:
                        if datapoint.value >= 0 and datapoint.value < len(
                            self._mapping.icons
                        ):
                            self._attr_icon = self._mapping.icons[datapoint.value]
                elif datapoint.type == TuyaBLEDataPointType.DT_VALUE:
                    self._attr_native_value = (
                        datapoint.value / self._mapping.coefficient
                    )
                else:
                    self._attr_native_value = datapoint.value
        self.async_write_ha_state()
    @property
    def available(self) -> bool:
        """Return if entity is available."""
        result = super().available
        if result and self._mapping.is_available:
            result = self._mapping.is_available(self, self._product)
        return result
async def async_setup_entry(
    hass: HomeAssistant,
    entry: ConfigEntry,
    async_add_entities: AddEntitiesCallback,
) -> None:
    """Set up the Tuya BLE sensors."""
    data: TuyaBLEData = hass.data[DOMAIN][entry.entry_id]
    mappings = get_mapping_by_device(data.device)
    entities: list[TuyaBLESensor] = [
        TuyaBLESensor(
            hass,
            data.coordinator,
            data.device,
            data.product,
            rssi_mapping,
        )
    ]
    for mapping in mappings:
        if mapping.force_add or data.device.datapoints.has_id(
            mapping.dp_id, mapping.dp_type
        ):
            entities.append(
                TuyaBLESensor(
                    hass,
                    data.coordinator,
                    data.device,
                    data.product,
                    mapping,
                )
            )
    async_add_entities(entities)<|MERGE_RESOLUTION|>--- conflicted
+++ resolved
@@ -445,31 +445,8 @@
                     ),
                 ),
             ],
-<<<<<<< HEAD
-            "hfgdqhho": [  # Irrigation computer - SGW02
-                TuyaBLEBatteryMapping(dp_id=11),
-                TuyaBLESensorMapping(
-                    dp_id=111,
-                    description=SensorEntityDescription(
-                        key="use_time_z1",
-                        device_class=SensorDeviceClass.DURATION,
-                        native_unit_of_measurement=UnitOfTime.SECONDS,
-                        state_class=SensorStateClass.MEASUREMENT,
-                    ),
-                ),
-                TuyaBLESensorMapping(
-                    dp_id=110,
-                    description=SensorEntityDescription(
-                        key="use_time_z2",
-                        device_class=SensorDeviceClass.DURATION,
-                        native_unit_of_measurement=UnitOfTime.SECONDS,
-                        state_class=SensorStateClass.MEASUREMENT,
-                    ),
-                ),
-=======
             "hfgdqhho": [  # Irrigation computer SGW08
                 TuyaBLEBatteryMapping(dp_id=11),
->>>>>>> f7456300
             ],
         },
     ),
