--- conflicted
+++ resolved
@@ -338,15 +338,6 @@
         products={
             **dict.fromkeys(
                 [
-<<<<<<< HEAD
-                "6pahkcau", 
-                "hfgdqhho",
-                ],  # device product_id
-                TuyaBLEProductInfo( 
-                    name="Irrigation computer",
-                ),
-            ),
-=======
                     "6pahkcau",  # PPB A1
                     "hfgdqhho"   # SGW08
                 ],
@@ -354,7 +345,6 @@
                     name="Irrigation computer",
                 )
             )
->>>>>>> f7456300
         },
     ),
 }
