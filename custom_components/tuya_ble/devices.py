--- conflicted
+++ resolved
@@ -195,8 +195,8 @@
                 [
                     "ludzroix",
                     "isk2p555",
-<<<<<<< HEAD
-                    "gumrixyt"
+                    "gumrixyt",
+                    "uamrw6h3"
                  ],
                      TuyaBLEProductInfo(  # device product_id
                      name="Smart Lock",
@@ -206,13 +206,6 @@
             TuyaBLEProductInfo(
                 name="TEKXDD Fingerprint Smart Lock",
                 lock=1,
-=======
-                    "uamrw6h3"
-                ],
-                    TuyaBLEProductInfo(  # device product_id
-                    name="Smart Lock",
-                ),
->>>>>>> 2742dbc7
             ),
         },
     ),
